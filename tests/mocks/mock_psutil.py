#!/usr/bin/env python3

# Copyright 2021-2023, NVIDIA CORPORATION & AFFILIATES. All rights reserved.
#
# Licensed under the Apache License, Version 2.0 (the "License");
# you may not use this file except in compliance with the License.
# You may obtain a copy of the License at
#
#     http://www.apache.org/licenses/LICENSE-2.0
#
# Unless required by applicable law or agreed to in writing, software
# distributed under the License is distributed on an "AS IS" BASIS,
# WITHOUT WARRANTIES OR CONDITIONS OF ANY KIND, either express or implied.
# See the License for the specific language governing permissions and
# limitations under the License.

from unittest.mock import MagicMock, patch

from .mock_base import MockBase

<<<<<<< HEAD
=======
class MockPSUtil(MockBase):
    def __init__(self):
        super().__init__()
        self._fill_patchers()
>>>>>>> 0f334c6f

class MockPSUtil(MockBase):
    def _fill_patchers(self):
        mock_process = MagicMock()
        mock_process().cpu_percent.return_value = 5
        self._patchers.append(
            patch(
                "model_analyzer.perf_analyzer.perf_analyzer.psutil.Process",
                mock_process,
            )
        )<|MERGE_RESOLUTION|>--- conflicted
+++ resolved
@@ -18,15 +18,12 @@
 
 from .mock_base import MockBase
 
-<<<<<<< HEAD
-=======
+
 class MockPSUtil(MockBase):
     def __init__(self):
         super().__init__()
         self._fill_patchers()
->>>>>>> 0f334c6f
 
-class MockPSUtil(MockBase):
     def _fill_patchers(self):
         mock_process = MagicMock()
         mock_process().cpu_percent.return_value = 5
